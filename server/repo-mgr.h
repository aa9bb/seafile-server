/* -*- Mode: C; tab-width: 4; indent-tabs-mode: nil; c-basic-offset: 4 -*- */

#ifndef SEAF_REPO_MGR_H
#define SEAF_REPO_MGR_H

#include "seafile-object.h"
#include "commit-mgr.h"
#include "branch-mgr.h"

struct _SeafRepoManager;
typedef struct _SeafRepo SeafRepo;

typedef struct SeafVirtRepo {
    char        repo_id[37];
    char        origin_repo_id[37];
    char        *path;
    char        base_commit[41];
} SeafVirtRepo;

struct _SeafRepo {
    struct _SeafRepoManager *manager;

    gchar       id[37];
    gchar      *name;
    gchar      *desc;
    gchar      *last_modifier;
    gboolean    encrypted;
    int         enc_version;
    gchar       magic[65];       /* hash(repo_id + passwd), key stretched. */
    gchar       random_key[97];
    gboolean    no_local_history;
    gint64      last_modify;
    gint64      size;
    gint64      file_count;

    SeafBranch *head;
    gchar root_id[41];

    gboolean    is_corrupted;
    gboolean    repaired;
    int         ref_cnt;

    SeafVirtRepo *virtual_info;

    int version;
    /* Used to access fs and block sotre.
     * This id is different from repo_id when this repo is virtual.
     * Virtual repos share fs and block store with its origin repo.
     * However, commit store for each repo is always independent.
     * So always use repo_id to access commit store.
     */
    gchar       store_id[37];
};

gboolean is_repo_id_valid (const char *id);

SeafRepo* 
seaf_repo_new (const char *id, const char *name, const char *desc);

void
seaf_repo_free (SeafRepo *repo);

void
seaf_repo_ref (SeafRepo *repo);

void
seaf_repo_unref (SeafRepo *repo);

int
seaf_repo_set_head (SeafRepo *repo, SeafBranch *branch);

/* Update repo name, desc, magic etc from commit.
 */
void
seaf_repo_from_commit (SeafRepo *repo, SeafCommit *commit);

void
seaf_fill_repo_obj_from_commit (GList **repos);

/* Update repo-related fields to commit. 
 */
void
seaf_repo_to_commit (SeafRepo *repo, SeafCommit *commit);

/*
 * Returns a list of all commits belongs to the repo.
 * The commits in the repos are all unique.
 */
GList *
seaf_repo_get_commits (SeafRepo *repo);

GList *
seaf_repo_diff (SeafRepo *repo, const char *arg1, const char *arg2, int fold_dir_results, char **error);

typedef struct _SeafRepoManager SeafRepoManager;
typedef struct _SeafRepoManagerPriv SeafRepoManagerPriv;

struct _SeafRepoManager {
    struct _SeafileSession *seaf;

    SeafRepoManagerPriv *priv;
};

SeafRepoManager* 
seaf_repo_manager_new (struct _SeafileSession *seaf);

int
seaf_repo_manager_init (SeafRepoManager *mgr);

int
seaf_repo_manager_start (SeafRepoManager *mgr);

/*
 * Repo Management functions. 
 */

int
seaf_repo_manager_add_repo (SeafRepoManager *mgr, SeafRepo *repo);

int
seaf_repo_manager_del_repo (SeafRepoManager *mgr,
                            const char *repo_id,
                            GError **error);

int
seaf_repo_manager_del_virtual_repo (SeafRepoManager *mgr,
                                    const char *repo_id);

SeafRepo* 
seaf_repo_manager_get_repo (SeafRepoManager *manager, const gchar *id);

/* Return repo object even if it's corrupted. */
SeafRepo*
seaf_repo_manager_get_repo_ex (SeafRepoManager *manager, const gchar *id);

gboolean
seaf_repo_manager_repo_exists (SeafRepoManager *manager, const gchar *id);

GList* 
seaf_repo_manager_get_repo_list (SeafRepoManager *mgr, int start, int limit);

gint64
seaf_repo_manager_count_repos (SeafRepoManager *mgr, GError **error);

GList*
seaf_repo_manager_get_trash_repo_list (SeafRepoManager *mgr,
                                       int start,
                                       int limit,
                                       GError **error);

GList *
seaf_repo_manager_get_trash_repos_by_owner (SeafRepoManager *mgr,
                                            const char *owner,
                                            GError **error);

int
seaf_repo_manager_del_repo_from_trash (SeafRepoManager *mgr,
                                       const char *repo_id,
                                       GError **error);

/* Remove all entries in the repo trash. */
int
seaf_repo_manager_empty_repo_trash (SeafRepoManager *mgr, GError **error);

int
seaf_repo_manager_empty_repo_trash_by_owner (SeafRepoManager *mgr,
                                             const char *owner,
                                             GError **error);

int
seaf_repo_manager_restore_repo_from_trash (SeafRepoManager *mgr,
                                           const char *repo_id,
                                           GError **error);

GList *
seaf_repo_manager_get_repo_id_list (SeafRepoManager *mgr);

int
seaf_repo_manager_branch_repo_unmap (SeafRepoManager *manager, SeafBranch *branch);

/*
 * Repo properties functions.
 */

#define MAX_REPO_TOKEN 64
#define DEFAULT_REPO_TOKEN "default"

char *
seaf_repo_manager_get_email_by_token (SeafRepoManager *manager,
                                      const char *repo_id,
                                      const char *token);
char *
seaf_repo_manager_generate_repo_token (SeafRepoManager *mgr,
                                       const char *repo_id,
                                       const char *email,
                                       GError **error);

int
seaf_repo_manager_add_token_peer_info (SeafRepoManager *mgr,
                                       const char *token,
                                       const char *peer_id,
                                       const char *peer_ip,
                                       const char *peer_name,
                                       gint64 sync_time,
                                       const char *client_ver);

int
seaf_repo_manager_update_token_peer_info (SeafRepoManager *mgr,
                                          const char *token,
                                          const char *peer_ip,
                                          gint64 sync_time,
                                          const char *client_ver);

gboolean
seaf_repo_manager_token_peer_info_exists (SeafRepoManager *mgr,
                                          const char *token);

int
seaf_repo_manager_delete_token (SeafRepoManager *mgr,
                                const char *repo_id,
                                const char *token,
                                const char *user,
                                GError **error);

GList *
seaf_repo_manager_list_repo_tokens (SeafRepoManager *mgr,
                                    const char *repo_id,
                                    GError **error);
GList *
seaf_repo_manager_list_repo_tokens_by_email (SeafRepoManager *mgr,
                                             const char *email,
                                             GError **error);
int
seaf_repo_manager_delete_repo_tokens_by_peer_id (SeafRepoManager *mgr,
                                                 const char *email,
                                                 const char *peer_id,
                                                 GList **tokens,
                                                 GError **error);

int
seaf_repo_manager_delete_repo_tokens_by_email (SeafRepoManager *mgr,
                                               const char *email,
                                               GError **error);

gint64
seaf_repo_manager_get_repo_size (SeafRepoManager *mgr, const char *repo_id);

int
seaf_repo_manager_set_repo_history_limit (SeafRepoManager *mgr,
                                          const char *repo_id,
                                          int days);

/*
 * > 0: keep a period of history;
 * = 0: don't keep history;
 * < 0: keep full history.
 */
int
seaf_repo_manager_get_repo_history_limit (SeafRepoManager *mgr,
                                          const char *repo_id);

int
seaf_repo_manager_set_repo_valid_since (SeafRepoManager *mgr,
                                        const char *repo_id,
                                        gint64 timestamp);

gint64
seaf_repo_manager_get_repo_valid_since (SeafRepoManager *mgr,
                                        const char *repo_id);

/*
 * Return the timestamp to stop traversing history.
 * Returns > 0 if traverse a period of history;
 * Returns = 0 if only traverse the head commit;
 * Returns < 0 if traverse full history.
 */
gint64
seaf_repo_manager_get_repo_truncate_time (SeafRepoManager *mgr,
                                          const char *repo_id);

/*
 * Repo Operations.
 */

int
seaf_repo_manager_revert_on_server (SeafRepoManager *mgr,
                                    const char *repo_id,
                                    const char *commit_id,
                                    const char *user_name,
                                    GError **error);

/**
 * Add a new file in a repo.
 * The content of the file is stored in a temporary file.
 * @repo_id:        id of the repo
 * @temp_file_path: path of the temporary file 
 * @parent_dir:     the directory to add this file
 * @file_name:      the name of the new file
 * @user:           author of this operation
 */
int
seaf_repo_manager_post_file (SeafRepoManager *mgr,
                             const char *repo_id,
                             const char *temp_file_path,
                             const char *parent_dir,
                             const char *file_name,
                             const char *user,
                             GError **error);

int
seaf_repo_manager_post_multi_files (SeafRepoManager *mgr,
                                    const char *repo_id,
                                    const char *parent_dir,
                                    const char *filenames_json,
                                    const char *paths_json,
                                    const char *user,
                                    int replace_existed,
                                    char **new_ids,
                                    GError **error);

int
seaf_repo_manager_post_file_blocks (SeafRepoManager *mgr,
                                    const char *repo_id,
                                    const char *parent_dir,
                                    const char *file_name,
                                    const char *blockids_json,
                                    const char *paths_json,
                                    const char *user,
                                    gint64 file_size,
                                    int replace_existed,
                                    char **new_id,
                                    GError **error);
int
seaf_repo_manager_post_blocks (SeafRepoManager *mgr,
                               const char *repo_id,
                               const char *blockids_json,
                               const char *paths_json,
                               const char *user,
                               GError **error);

int
seaf_repo_manager_commit_file_blocks (SeafRepoManager *mgr,
                                      const char *repo_id,
                                      const char *parent_dir,
                                      const char *file_name,
                                      const char *blockids_json,
                                      const char *user,
                                      gint64 file_size,
                                      int replace_existed,
                                      char **new_id,
                                      GError **error);

int
seaf_repo_manager_post_empty_file (SeafRepoManager *mgr,
                                   const char *repo_id,
                                   const char *parent_dir,
                                   const char *new_file_name,
                                   const char *user,
                                   GError **error);

int
seaf_repo_manager_post_dir (SeafRepoManager *mgr,
                            const char *repo_id,
                            const char *parent_dir,
                            const char *new_dir_name,
                            const char *user,
                            GError **error);

int
seaf_repo_manager_mkdir_with_parents (SeafRepoManager *mgr,
                                      const char *repo_id,
                                      const char *parent_dir,
                                      const char *new_dir_path,
                                      const char *user,
                                      GError **error);

/**
 * Update an existing file in a repo
 * @params: same as seaf_repo_manager_post_file
 * @head_id: the commit id for the original file version.
 *           It's optional. If it's NULL, the current repo head will be used.
 * @new_file_id: The return location of the new file id
 */
int
seaf_repo_manager_put_file (SeafRepoManager *mgr,
                            const char *repo_id,
                            const char *temp_file_path,
                            const char *parent_dir,
                            const char *file_name,
                            const char *user,
                            const char *head_id,
                            char **new_file_id,                            
                            GError **error);

int
seaf_repo_manager_put_file_blocks (SeafRepoManager *mgr,
                                   const char *repo_id,
                                   const char *parent_dir,
                                   const char *file_name,
                                   const char *blockids_json,
                                   const char *paths_json,
                                   const char *user,
                                   const char *head_id,
                                   gint64 file_size,
                                   char **new_file_id,
                                   GError **error);

int
seaf_repo_manager_del_file (SeafRepoManager *mgr,
                            const char *repo_id,
                            const char *parent_dir,
                            const char *file_name,
                            const char *user,
                            GError **error);

SeafileCopyResult *
seaf_repo_manager_copy_file (SeafRepoManager *mgr,
                             const char *src_repo_id,
                             const char *src_dir,
                             const char *src_filename,
                             const char *dst_repo_id,
                             const char *dst_dir,
                             const char *dst_filename,
                             const char *user,
                             int need_progress,
                             int synchronous,
                             GError **error);

SeafileCopyResult *
seaf_repo_manager_copy_multiple_files (SeafRepoManager *mgr,
                                       const char *src_repo_id,
                                       const char *src_dir,
                                       const char *src_filenames,
                                       const char *dst_repo_id,
                                       const char *dst_dir,
                                       const char *dst_filenames,
                                       const char *user,
                                       int need_progress,
                                       int synchronous,
                                       GError **error);

SeafileCopyResult *
seaf_repo_manager_move_file (SeafRepoManager *mgr,
                             const char *src_repo_id,
                             const char *src_dir,
                             const char *src_filename,
                             const char *dst_repo_id,
                             const char *dst_dir,
                             const char *dst_filename,
                             int replace,
                             const char *user,
                             int need_progress,
                             int synchronous,
                             GError **error);

SeafileCopyResult *
seaf_repo_manager_move_multiple_files (SeafRepoManager *mgr,
                                       const char *src_repo_id,
                                       const char *src_dir,
                                       const char *src_filenames,
                                       const char *dst_repo_id,
                                       const char *dst_dir,
                                       const char *dst_filenames,
                                       int replace,
                                       const char *user,
                                       int need_progress,
                                       int synchronous,
                                       GError **error);

int
seaf_repo_manager_rename_file (SeafRepoManager *mgr,
                               const char *repo_id,
                               const char *parent_dir,
                               const char *oldname,
                               const char *newname,
                               const char *user,
                               GError **error);

int
seaf_repo_manager_is_valid_filename (SeafRepoManager *mgr,
                                     const char *repo_id,
                                     const char *filename,
                                     GError **error);

char *
seaf_repo_manager_create_new_repo (SeafRepoManager *mgr,
                                   const char *repo_name,
                                   const char *repo_desc,
                                   const char *owner_email,
                                   const char *passwd,
                                   GError **error);

char *
seaf_repo_manager_create_enc_repo (SeafRepoManager *mgr,
                                   const char *repo_id,
                                   const char *repo_name,
                                   const char *repo_desc,
                                   const char *owner_email,
                                   const char *magic,
                                   const char *random_key,
                                   int enc_version,
                                   GError **error);

/* Give a repo and a path in this repo, returns a list of commits, where every
 * commit contains a unique version of the file. The commits are sorted in
 * ascending order of commit time. */
GList *
seaf_repo_manager_list_file_revisions (SeafRepoManager *mgr,
                                       const char *repo_id,
                                       const char *start_commit_id,
                                       const char *path,
                                       int max_revision,
                                       int limit,
                                       int show_days,
                                       gboolean got_latest,
                                       GError **error);

GList *
seaf_repo_manager_calc_files_last_modified (SeafRepoManager *mgr,
                                            const char *repo_id,
                                            const char *parent_dir,
                                            int limit,
                                            GError **error);

int
seaf_repo_manager_revert_file (SeafRepoManager *mgr,
                               const char *repo_id,
                               const char *commit_id,
                               const char *path,
                               const char *user,
                               GError **error);

int
seaf_repo_manager_revert_dir (SeafRepoManager *mgr,
                              const char *repo_id,
                              const char *old_commit_id,
                              const char *dir_path,
                              const char *user,
                              GError **error);

/*
 * Return deleted files/dirs.
 */
GList *
seaf_repo_manager_get_deleted_entries (SeafRepoManager *mgr,
                                       const char *repo_id,
                                       int show_days,
                                       const char *path,
                                       const char *scan_stat,
                                       int limit,
                                       GError **error);

/*
 * Set the dir_id of @dir_path to @new_dir_id.
 * @new_commit_id: The new head commit id after the update.
 */
int
seaf_repo_manager_update_dir (SeafRepoManager *mgr,
                              const char *repo_id,
                              const char *dir_path,
                              const char *new_dir_id,
                              const char *user,
                              const char *head_id,
                              char *new_commit_id,
                              GError **error);

/*
 * Permission related functions.
 */

/* Owner functions. */

int
seaf_repo_manager_set_repo_owner (SeafRepoManager *mgr,
                                  const char *repo_id,
                                  const char *email);

char *
seaf_repo_manager_get_repo_owner (SeafRepoManager *mgr,
                                  const char *repo_id);

GList *
seaf_repo_manager_get_orphan_repo_list (SeafRepoManager *mgr);

/* TODO: add start and limit. */
/* Get repos owned by this user.
 */
GList *
seaf_repo_manager_get_repos_by_owner (SeafRepoManager *mgr,
                                      const char *email,
                                      int ret_corrupted,
                                      int start,
                                      int limit);

GList *
seaf_repo_manager_get_repo_ids_by_owner (SeafRepoManager *mgr,
                                         const char *email);

/* Group repos. */

int
seaf_repo_manager_add_group_repo (SeafRepoManager *mgr,
                                  const char *repo_id,
                                  int group_id,
                                  const char *owner,
                                  const char *permission,
                                  GError **error);
int
seaf_repo_manager_del_group_repo (SeafRepoManager *mgr,
                                  const char *repo_id,
                                  int group_id,
                                  GError **error);

GList *
seaf_repo_manager_get_groups_by_repo (SeafRepoManager *mgr,
                                      const char *repo_id,
                                      GError **error);

typedef struct GroupPerm {
    int group_id;
    char permission[16];
} GroupPerm;

GList *
seaf_repo_manager_get_group_perm_by_repo (SeafRepoManager *mgr,
                                          const char *repo_id,
                                          GError **error);

int
seaf_repo_manager_set_group_repo_perm (SeafRepoManager *mgr,
                                       const char *repo_id,
                                       int group_id,
                                       const char *permission,
                                       GError **error);

char *
seaf_repo_manager_get_group_repo_owner (SeafRepoManager *mgr,
                                        const char *repo_id,
                                        GError **error);

GList *
seaf_repo_manager_get_group_repoids (SeafRepoManager *mgr,
                                     int group_id,
                                     GError **error);

GList *
seaf_repo_manager_get_repos_by_group (SeafRepoManager *mgr,
                                      int group_id,
                                      GError **error);

GList *
seaf_repo_manager_get_group_repos_by_owner (SeafRepoManager *mgr,
                                            const char *owner,
                                            GError **error);

int
seaf_repo_manager_remove_group_repos (SeafRepoManager *mgr,
                                      int group_id,
                                      const char *owner,
                                      GError **error);

/* Inner public repos */

int
seaf_repo_manager_set_inner_pub_repo (SeafRepoManager *mgr,
                                      const char *repo_id,
                                      const char *permission);

int
seaf_repo_manager_unset_inner_pub_repo (SeafRepoManager *mgr,
                                        const char *repo_id);

gboolean
seaf_repo_manager_is_inner_pub_repo (SeafRepoManager *mgr,
                                     const char *repo_id);

GList *
seaf_repo_manager_list_inner_pub_repos (SeafRepoManager *mgr);

gint64
seaf_repo_manager_count_inner_pub_repos (SeafRepoManager *mgr);

GList *
seaf_repo_manager_list_inner_pub_repos_by_owner (SeafRepoManager *mgr,
                                                 const char *user);

char *
seaf_repo_manager_get_inner_pub_repo_perm (SeafRepoManager *mgr,
                                           const char *repo_id);

/*
 * Comprehensive repo permission checker.
 * It checks if @user have permission to access @repo_id.
 */
char *
seaf_repo_manager_check_permission (SeafRepoManager *mgr,
                                    const char *repo_id,
                                    const char *user,
                                    GError **error);

GList *
seaf_repo_manager_list_dir_with_perm (SeafRepoManager *mgr,
                                      const char *repo_id,
                                      const char *dir_path,
                                      const char *dir_id,
                                      const char *user,
                                      int offset,
                                      int limit,
                                      GError **error);

/* Web access permission. */

int
seaf_repo_manager_set_access_property (SeafRepoManager *mgr, const char *repo_id,
                                       const char *ap);

char *
seaf_repo_manager_query_access_property (SeafRepoManager *mgr, const char *repo_id);

/* Decrypted repo token cache. */

void
seaf_repo_manager_add_decrypted_token (SeafRepoManager *mgr,
                                       const char *encrypted_token,
                                       const char *session_key,
                                       const char *decrypted_token);

char *
seaf_repo_manager_get_decrypted_token (SeafRepoManager *mgr,
                                       const char *encrypted_token,
                                       const char *session_key);

/* Virtual repo related. */

char *
seaf_repo_manager_create_virtual_repo (SeafRepoManager *mgr,
                                       const char *origin_repo_id,
                                       const char *path,
                                       const char *repo_name,
                                       const char *repo_desc,
                                       const char *owner,
                                       const char *passwd,
                                       GError **error);

SeafVirtRepo *
seaf_repo_manager_get_virtual_repo_info (SeafRepoManager *mgr,
                                         const char *repo_id);

GList *
seaf_repo_manager_get_virtual_info_by_origin (SeafRepoManager *mgr,
                                              const char *origin_repo);

void
seaf_virtual_repo_info_free (SeafVirtRepo *vinfo);

gboolean
seaf_repo_manager_is_virtual_repo (SeafRepoManager *mgr, const char *repo_id);

char *
seaf_repo_manager_get_virtual_repo_id (SeafRepoManager *mgr,
                                       const char *origin_repo,
                                       const char *path,
                                       const char *owner);

GList *
seaf_repo_manager_get_virtual_repos_by_owner (SeafRepoManager *mgr,
                                              const char *owner,
                                              GError **error);

GList *
seaf_repo_manager_get_virtual_repo_ids_by_origin (SeafRepoManager *mgr,
                                                  const char *origin_repo);

/*
 * if @repo_id is a virtual repo, try to merge with origin;
 * if not, try to merge with its virtual repos.
 */
int
seaf_repo_manager_merge_virtual_repo (SeafRepoManager *mgr,
                                      const char *repo_id,
                                      const char *exclude_repo);

/*
 * Check each virtual repo of @origin_repo_id, if the path corresponds to it
 * doesn't exist, delete the virtual repo.
 */
void
seaf_repo_manager_cleanup_virtual_repos (SeafRepoManager *mgr,
                                         const char *origin_repo_id);

int
seaf_repo_manager_init_merge_scheduler ();

GList *
seaf_repo_manager_get_shared_users_for_subdir (SeafRepoManager *mgr,
                                               const char *repo_id,
                                               const char *path,
                                               const char *from_user,
                                               GError **error);

GList *
seaf_repo_manager_get_shared_groups_for_subdir (SeafRepoManager *mgr,
                                                const char *repo_id,
                                                const char *path,
                                                const char *from_user,
                                                GError **error);
int
seaf_repo_manager_edit_repo (const char *repo_id,
                const char *name,
                const char *description,
                const char *user,
                GError **error);

gint64
seaf_get_total_file_number (GError **error);

gint64
seaf_get_total_storage (GError **error);

<<<<<<< HEAD
void
seaf_repo_manager_update_repo_info (SeafRepoManager *mgr,
                                    const char *repo_id,
                                    const char *head_commit_id);

int
set_repo_commit_to_db (const char *repo_id, const char *repo_name, gint64 update_time,
                       int version, gboolean is_encrypted, const char *last_modifier);
=======
char *
seaf_get_trash_repo_owner (const char *repo_id);
>>>>>>> a87db5b5
#endif<|MERGE_RESOLUTION|>--- conflicted
+++ resolved
@@ -817,7 +817,6 @@
 gint64
 seaf_get_total_storage (GError **error);
 
-<<<<<<< HEAD
 void
 seaf_repo_manager_update_repo_info (SeafRepoManager *mgr,
                                     const char *repo_id,
@@ -826,8 +825,7 @@
 int
 set_repo_commit_to_db (const char *repo_id, const char *repo_name, gint64 update_time,
                        int version, gboolean is_encrypted, const char *last_modifier);
-=======
 char *
 seaf_get_trash_repo_owner (const char *repo_id);
->>>>>>> a87db5b5
+
 #endif